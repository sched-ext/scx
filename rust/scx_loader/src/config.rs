--- conflicted
+++ resolved
@@ -86,44 +86,8 @@
     Config {
         default_sched: None,
         default_mode: Some(SchedMode::Auto),
-<<<<<<< HEAD
-        scheds: HashMap::from([
-            (
-                "scx_bpfland".to_string(),
-                get_default_sched_for_config(&SupportedSched::Bpfland),
-            ),
-            (
-                "scx_rusty".to_string(),
-                get_default_sched_for_config(&SupportedSched::Rusty),
-            ),
-            (
-                "scx_lavd".to_string(),
-                get_default_sched_for_config(&SupportedSched::Lavd),
-            ),
-            (
-                "scx_flash".to_string(),
-                get_default_sched_for_config(&SupportedSched::Flash),
-            ),
-            (
-                "scx_p2dq".to_string(),
-                get_default_sched_for_config(&SupportedSched::P2DQ),
-            ),
-            (
-                "scx_tickless".to_string(),
-                get_default_sched_for_config(&SupportedSched::Tickless),
-            ),
-            (
-                "scx_rustland".to_string(),
-                get_default_sched_for_config(&SupportedSched::Rustland),
-            ),
-            (
-                "scx_spark".to_string(),
-                get_default_sched_for_config(&SupportedSched::Spark),
-            ),
-        ]),
-=======
         scheds: scheds_map,
->>>>>>> a567c60a
+        main
     }
 }
 
